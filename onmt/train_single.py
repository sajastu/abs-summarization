#!/usr/bin/env python
"""
    Training on a single process
"""
<<<<<<< HEAD
from __future__ import division

import configargparse
=======
import argparse
>>>>>>> 38df8665
import os
import random
import torch

import onmt.opts as opts

from onmt.inputters.inputter import build_dataset_iter, lazily_load_dataset, \
    _load_fields, _collect_report_features
from onmt.model_builder import build_model
from onmt.utils.optimizers import build_optim
from onmt.trainer import build_trainer
from onmt.models import build_model_saver
from onmt.utils.logging import init_logger, logger


def _check_save_model_path(opt):
    save_model_path = os.path.abspath(opt.save_model)
    model_dirname = os.path.dirname(save_model_path)
    if not os.path.exists(model_dirname):
        os.makedirs(model_dirname)


def _tally_parameters(model):
    n_params = sum([p.nelement() for p in model.parameters()])
    enc = 0
    dec = 0
    for name, param in model.named_parameters():
        if 'encoder' in name:
            enc += param.nelement()
        elif 'decoder' or 'generator' in name:
            dec += param.nelement()
    return n_params, enc, dec


def training_opt_postprocessing(opt, device_id):
    if opt.word_vec_size != -1:
        opt.src_word_vec_size = opt.word_vec_size
        opt.tgt_word_vec_size = opt.word_vec_size

    if opt.layers != -1:
        opt.enc_layers = opt.layers
        opt.dec_layers = opt.layers

    if opt.rnn_size != -1:
        opt.enc_rnn_size = opt.rnn_size
        opt.dec_rnn_size = opt.rnn_size
        if opt.model_type == 'text' and opt.enc_rnn_size != opt.dec_rnn_size:
            raise AssertionError("""We do not support different encoder and
                                 decoder rnn sizes for translation now.""")

    opt.brnn = (opt.encoder_type == "brnn")

    if opt.rnn_type == "SRU" and not opt.gpu_ranks:
        raise AssertionError("Using SRU requires -gpu_ranks set.")

    if torch.cuda.is_available() and not opt.gpu_ranks:
        logger.info("WARNING: You have a CUDA device, \
                    should run with -gpu_ranks")

    if opt.seed > 0:
        torch.manual_seed(opt.seed)
        # this one is needed for torchtext random call (shuffled iterator)
        # in multi gpu it ensures datasets are read in the same order
        random.seed(opt.seed)
        # some cudnn methods can be random even after fixing the seed
        # unless you tell it to be deterministic
        torch.backends.cudnn.deterministic = True

    if device_id >= 0:
        torch.cuda.set_device(device_id)
        if opt.seed > 0:
            # These ensure same initialization in multi gpu mode
            torch.cuda.manual_seed(opt.seed)

    return opt


def main(opt, device_id):
    opt = training_opt_postprocessing(opt, device_id)
    init_logger(opt.log_file)
    # Load checkpoint if we resume from a previous training.
    if opt.train_from:
        logger.info('Loading checkpoint from %s' % opt.train_from)
        checkpoint = torch.load(opt.train_from,
                                map_location=lambda storage, loc: storage)

        # Load default opts values then overwrite it with opts from
        # the checkpoint. It's usefull in order to re-train a model
        # after adding a new option (not set in checkpoint)
        dummy_parser = configargparse.ArgumentParser()
        opts.model_opts(dummy_parser)
        default_opt = dummy_parser.parse_known_args([])[0]

        model_opt = default_opt
        model_opt.__dict__.update(checkpoint['opt'].__dict__)
    else:
        checkpoint = None
        model_opt = opt

    # Peek the first dataset to determine the data_type.
    # (All datasets have the same data_type).
    first_dataset = next(lazily_load_dataset("train", opt))
    data_type = first_dataset.data_type

    # Load fields generated from preprocess phase.
    fields = _load_fields(first_dataset, data_type, opt, checkpoint)

    # Report src/tgt features.

    src_features, tgt_features = _collect_report_features(fields)
    for j, feat in enumerate(src_features):
        logger.info(' * src feature %d size = %d'
                    % (j, len(fields[feat].vocab)))
    for j, feat in enumerate(tgt_features):
        logger.info(' * tgt feature %d size = %d'
                    % (j, len(fields[feat].vocab)))

    # Build model.
    model = build_model(model_opt, opt, fields, checkpoint)
    n_params, enc, dec = _tally_parameters(model)
    logger.info('encoder: %d' % enc)
    logger.info('decoder: %d' % dec)
    logger.info('* number of parameters: %d' % n_params)
    _check_save_model_path(opt)

    # Build optimizer.
    optim = build_optim(model, opt, checkpoint)

    # Build model saver
    model_saver = build_model_saver(model_opt, opt, model, fields, optim)

    trainer = build_trainer(opt, device_id, model, fields,
                            optim, data_type, model_saver=model_saver)

    def train_iter_fct(): return build_dataset_iter(
        lazily_load_dataset("train", opt), fields, opt)

    def valid_iter_fct(): return build_dataset_iter(
        lazily_load_dataset("valid", opt), fields, opt, is_train=False)

    # Do training.
    if len(opt.gpu_ranks):
        logger.info('Starting training on GPU: %s' % opt.gpu_ranks)
    else:
        logger.info('Starting training on CPU, could be very slow')
    trainer.train(train_iter_fct, valid_iter_fct, opt.train_steps,
                  opt.valid_steps)

    if opt.tensorboard:
        trainer.report_manager.tensorboard_writer.close()


if __name__ == "__main__":
    parser = configargparse.ArgumentParser(
        description='train.py',
        formatter_class=configargparse.ArgumentDefaultsHelpFormatter)

    opts.add_md_help_argument(parser)
    opts.model_opts(parser)
    opts.train_opts(parser)

    opt = parser.parse_args()
    main(opt)<|MERGE_RESOLUTION|>--- conflicted
+++ resolved
@@ -2,13 +2,9 @@
 """
     Training on a single process
 """
-<<<<<<< HEAD
-from __future__ import division
 
 import configargparse
-=======
-import argparse
->>>>>>> 38df8665
+
 import os
 import random
 import torch
